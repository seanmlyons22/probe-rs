--- conflicted
+++ resolved
@@ -946,11 +946,7 @@
                                     // The first match of the file and row will be used a the locator address to select valid breakpoint location.
                                     // - The result will include a new source location, so that the debugger knows where the actual breakpoint was placed.
                                     return SteppingMode::BreakPoint.get_halt_location(
-<<<<<<< HEAD
                                         None,
-=======
-                                        core,
->>>>>>> d4afcbbc
                                         self,
                                         row.address(),
                                         None,
