use super::{
    ap::{
        valid_access_ports, APAccess, APClass, APRegister, AccessPort, BaseaddrFormat, DataSize,
        GenericAP, MemoryAP, BASE, BASE2, CSW, IDR,
    },
    dp::{
        Abort, Ctrl, DPAccess, DPBankSel, DPRegister, DebugPortError, DebugPortId,
        DebugPortVersion, Select, DPIDR,
    },
    memory::{ADIMemoryInterface, Component},
    SwoAccess, SwoConfig,
};
use crate::{
    CommunicationInterface, DebugProbe, DebugProbeError, Error as ProbeRsError, Memory, Probe,
};
use anyhow::anyhow;
use jep106::JEP106Code;
use thiserror::Error;

#[derive(Debug, Error)]
pub enum DapError {
    #[error("An error occured in the SWD communication between DAPlink and device.")]
    SwdProtocol,
    #[error("Target device did not respond to request.")]
    NoAcknowledge,
    #[error("Target device responded with FAULT response to request.")]
    FaultResponse,
    #[error("Target device responded with WAIT response to request.")]
    WaitResponse,
    #[error("Target power-up failed.")]
    TargetPowerUpFailed,
    #[error("Incorrect parity on READ request.")]
    IncorrectParity,
}

impl From<DapError> for DebugProbeError {
    fn from(error: DapError) -> Self {
        DebugProbeError::ArchitectureSpecific(Box::new(error))
    }
}

#[derive(Debug, PartialEq, Clone, Copy)]
pub enum PortType {
    DebugPort,
    AccessPort(u16),
}

impl From<u16> for PortType {
    fn from(value: u16) -> PortType {
        if value == 0xFFFF {
            PortType::DebugPort
        } else {
            PortType::AccessPort(value)
        }
    }
}

impl From<PortType> for u16 {
    fn from(value: PortType) -> u16 {
        match value {
            PortType::DebugPort => 0xFFFF,
            PortType::AccessPort(value) => value,
        }
    }
}
use std::{fmt::Debug, time::Duration};

pub trait Register: Clone + From<u32> + Into<u32> + Sized + Debug {
    const ADDRESS: u8;
    const NAME: &'static str;
}

pub trait DAPAccess: DebugProbe {
    /// Reads the DAP register on the specified port and address
    fn read_register(&mut self, port: PortType, addr: u16) -> Result<u32, DebugProbeError>;

    /// Read multiple values from the same DAP register.
    ///
    /// If possible, this uses optimized read functions, otherwise it
    /// falls back to the `read_register` function.
    fn read_block(
        &mut self,
        port: PortType,
        addr: u16,
        values: &mut [u32],
    ) -> Result<(), DebugProbeError> {
        for val in values {
            *val = self.read_register(port, addr)?;
        }

        Ok(())
    }

    /// Writes a value to the DAP register on the specified port and address
    fn write_register(
        &mut self,
        port: PortType,
        addr: u16,
        value: u32,
    ) -> Result<(), DebugProbeError>;

    /// Write multiple values to the same DAP register.
    ///
    /// If possible, this uses optimized write functions, otherwise it
    /// falls back to the `write_register` function.
    fn write_block(
        &mut self,
        port: PortType,
        addr: u16,
        values: &[u32],
    ) -> Result<(), DebugProbeError> {
        for val in values {
            self.write_register(port, addr, *val)?;
        }

        Ok(())
    }
}

#[derive(Debug)]
pub struct ArmCommunicationInterfaceState {
    initialized: bool,

    debug_port_version: DebugPortVersion,

    current_dpbanksel: u8,

    current_apsel: u8,
    current_apbanksel: u8,

<<<<<<< HEAD
    /// Information about the APs of the target.
    /// APs are identified by a number, starting from zero.
    ap_information: Vec<ApInformation>,
}

#[derive(Debug)]
pub enum ApInformation {
    /// AP is a Memory AP which allows access to target memory. See Chapter C2 in the [ARM Debug Interface Architecture Specification].
    ///
    /// [ARM Debug Interface Architecture Specification]: https://developer.arm.com/documentation/ihi0031/d/
    MemoryAp {
        index: u8,
        /// Some Memory APs only support 32 bit wide access to data, while others
        /// also support other widths. Based on this, 8 bit data access can either
        /// be performed directly, or has to be done as a 32 bit access.
        only_32_bit_data_size: bool,
    },
    Other {
        index: u8,
    },
=======
    memory_access_ports: Vec<MemoryAccessPortData>,
>>>>>>> 4553d39e
}

impl ArmCommunicationInterfaceState {
    pub fn new() -> Self {
        Self {
            initialized: false,
            debug_port_version: DebugPortVersion::Unsupported(0xFF),
            current_dpbanksel: 0,
            current_apsel: 0,
            current_apbanksel: 0,
<<<<<<< HEAD
            ap_information: Vec::new(),
=======
            memory_access_ports: vec![],
>>>>>>> 4553d39e
        }
    }

    pub(crate) fn initialize(&mut self) {
        self.initialized = true;
    }

    pub(crate) fn initialized(&self) -> bool {
        self.initialized
    }
}

#[derive(Debug)]
pub struct ArmCommunicationInterface<'probe> {
    probe: &'probe mut Probe,
    state: &'probe mut ArmCommunicationInterfaceState,
}

fn get_debug_port_version(probe: &mut Probe) -> Result<DebugPortVersion, DebugProbeError> {
    let interface = probe
        .get_interface_dap_mut()?
        .ok_or_else(|| DebugProbeError::InterfaceNotAvailable("ARM"))?;

    let dpidr = DPIDR(interface.read_register(PortType::DebugPort, 0)?);

    Ok(DebugPortVersion::from(dpidr.version()))
}

impl<'probe> ArmCommunicationInterface<'probe> {
    pub fn new(
        probe: &'probe mut Probe,
        state: &'probe mut ArmCommunicationInterfaceState,
    ) -> Result<Option<Self>, ProbeRsError> {
        if probe.has_dap_interface() {
            let mut s = Self { probe, state };

            if !s.state.initialized() {
                s.enter_debug_mode()?;
<<<<<<< HEAD

                /* determine the number and type of available APs */

                for ap in valid_access_ports(&mut s) {
                    let ap_state = s.get_ap_information(ap)?;

                    log::debug!("AP {}: {:?}", ap.get_port_number(), ap_state);

                    s.state.ap_information.push(ap_state);
                }

=======
                s.read_memory_access_ports()?;
>>>>>>> 4553d39e
                s.state.initialize();
            }

            Ok(Some(s))
        } else {
            log::debug!("No DAP interface available on probe");

            Ok(None)
        }
    }

    pub(crate) fn memory_access_ports(&mut self) -> &Vec<MemoryAccessPortData> {
        &self.state.memory_access_ports
    }

    fn read_memory_access_ports(&mut self) -> Result<(), ProbeRsError> {
        for access_port in valid_access_ports(self) {
            let idr = self
                .read_ap_register(access_port, IDR::default())
                .map_err(ProbeRsError::Probe)?;

            if idr.CLASS == APClass::MEMAP {
                let access_port: MemoryAP = access_port.into();

                let base_register = self
                    .read_ap_register(access_port, BASE::default())
                    .map_err(ProbeRsError::Probe)?;

                let mut base_address = if BaseaddrFormat::ADIv5 == base_register.Format {
                    let base2 = self
                        .read_ap_register(access_port, BASE2::default())
                        .map_err(ProbeRsError::Probe)?;

                    u64::from(base2.BASEADDR) << 32
                } else {
                    0
                };
                base_address |= u64::from(base_register.BASEADDR << 12);

                self.state.memory_access_ports.push(MemoryAccessPortData {
                    id: access_port.port_number(),
                    base_address,
                })
            }
        }
        Ok(())
    }

    /// Reborrows the `ArmCommunicationInterface` at hand.
    /// This borrows the references inside the interface and hands them out with a new interface.
    /// This method replaces the normally called `::clone()` method which consumes the object,
    /// which is not what we want.
    pub fn reborrow(&mut self) -> ArmCommunicationInterface<'_> {
        ArmCommunicationInterface::new(self.probe, self.state)
            .unwrap()
            .unwrap()
    }

    pub fn dedicated_memory_interface(&self) -> Result<Option<Memory<'_>>, DebugProbeError> {
        self.probe.dedicated_memory_interface()
    }

    fn enter_debug_mode(&mut self) -> Result<(), DebugProbeError> {
        // Assume that we have DebugPort v1 Interface!
        // Maybe change this in the future when other versions are released.

        // Check the version of debug port used
        let debug_port_version = get_debug_port_version(&mut self.probe)?;
        self.state.debug_port_version = debug_port_version;
        log::debug!("Debug Port version: {:?}", debug_port_version);

        // Read the DP ID.
        let dp_id: DPIDR = self.read_dp_register()?;
        let dp_id: DebugPortId = dp_id.into();
        log::debug!("DebugPort ID:  {:#x?}", dp_id);

        // Clear all existing sticky errors.
        let mut abort_reg = Abort(0);
        abort_reg.set_orunerrclr(true);
        abort_reg.set_wderrclr(true);
        abort_reg.set_stkerrclr(true);
        abort_reg.set_stkcmpclr(true);
        self.write_dp_register(abort_reg)?;

        // Select the DPBANK[0].
        // This is most likely not required but still good practice.
        let mut select_reg = Select(0);
        select_reg.set_dp_bank_sel(0);
        self.write_dp_register(select_reg)?; // select DBPANK 0

        // Power up the system, such that we can actually work with it!
        log::debug!("Requesting debug power");
        let mut ctrl_reg = Ctrl::default();
        ctrl_reg.set_csyspwrupreq(true);
        ctrl_reg.set_cdbgpwrupreq(true);
        self.write_dp_register(ctrl_reg)?;

        // Check the return value to see whether power up was ok.
        let ctrl_reg: Ctrl = self.read_dp_register()?;
        if !(ctrl_reg.csyspwrupack() && ctrl_reg.cdbgpwrupack()) {
            log::error!("Debug power request failed");
            return Err(DapError::TargetPowerUpFailed.into());
        }

        Ok(())
    }

    fn select_ap_and_ap_bank(&mut self, port: u8, ap_bank: u8) -> Result<(), DebugProbeError> {
        let mut cache_changed = if self.state.current_apsel != port {
            self.state.current_apsel = port;
            true
        } else {
            false
        };

        if self.state.current_apbanksel != ap_bank {
            self.state.current_apbanksel = ap_bank;
            cache_changed = true;
        }

        if cache_changed {
            let mut select = Select(0);

            log::debug!(
                "Changing AP to {}, AP_BANK_SEL to {}",
                self.state.current_apsel,
                self.state.current_apbanksel
            );

            select.set_ap_sel(self.state.current_apsel);
            select.set_ap_bank_sel(self.state.current_apbanksel);
            select.set_dp_bank_sel(self.state.current_dpbanksel);

            self.write_dp_register(select)?;
        }

        Ok(())
    }

    fn select_dp_bank(&mut self, dp_bank: DPBankSel) -> Result<(), DebugPortError> {
        match dp_bank {
            DPBankSel::Bank(new_bank) => {
                if new_bank != self.state.current_dpbanksel {
                    self.state.current_dpbanksel = new_bank;

                    let mut select = Select(0);

                    log::debug!("Changing DP_BANK_SEL to {}", self.state.current_dpbanksel);

                    select.set_ap_sel(self.state.current_apsel);
                    select.set_ap_bank_sel(self.state.current_apbanksel);
                    select.set_dp_bank_sel(self.state.current_dpbanksel);

                    self.write_dp_register(select)?;
                }
            }
            DPBankSel::DontCare => (),
        }

        Ok(())
    }

    /// Write the given register `R` of the given `AP`, where the to be written register value
    /// is wrapped in the given `register` parameter.
    pub fn write_ap_register<AP, R>(
        &mut self,
        port: impl Into<AP>,
        register: R,
    ) -> Result<(), DebugProbeError>
    where
        AP: AccessPort,
        R: APRegister<AP>,
    {
        let register_value = register.into();

        log::debug!(
            "Writing register {}, value=0x{:08X}",
            R::NAME,
            register_value
        );

        self.select_ap_and_ap_bank(port.into().port_number(), R::APBANKSEL)?;

        let interface = self
            .probe
            .get_interface_dap_mut()?
            .ok_or_else(|| DebugProbeError::InterfaceNotAvailable("ARM"))?;

        interface.write_register(
            PortType::AccessPort(u16::from(self.state.current_apsel)),
            u16::from(R::ADDRESS),
            register_value,
        )?;
        Ok(())
    }

    // TODO: Fix this ugly: _register: R, values: &[u32]
    /// Write the given register `R` of the given `AP` repeatedly, where the to be written register
    /// values are stored in the `values` array. The values are written in the exact order they are
    /// stored in the array.
    pub fn write_ap_register_repeated<AP, R>(
        &mut self,
        port: impl Into<AP>,
        _register: R,
        values: &[u32],
    ) -> Result<(), DebugProbeError>
    where
        AP: AccessPort,
        R: APRegister<AP>,
    {
        log::debug!(
            "Writing register {}, block with len={} words",
            R::NAME,
            values.len(),
        );

        self.select_ap_and_ap_bank(port.into().port_number(), R::APBANKSEL)?;

        let interface = self
            .probe
            .get_interface_dap_mut()?
            .ok_or_else(|| DebugProbeError::InterfaceNotAvailable("ARM"))?;

        interface.write_block(
            PortType::AccessPort(u16::from(self.state.current_apsel)),
            u16::from(R::ADDRESS),
            values,
        )?;
        Ok(())
    }

    /// Read the given register `R` of the given `AP`, where the read register value is wrapped in
    /// the given `register` parameter.
    pub fn read_ap_register<AP, R>(
        &mut self,
        port: impl Into<AP>,
        _register: R,
    ) -> Result<R, DebugProbeError>
    where
        AP: AccessPort,
        R: APRegister<AP>,
    {
        log::debug!("Reading register {}", R::NAME);
        self.select_ap_and_ap_bank(port.into().port_number(), R::APBANKSEL)?;

        let interface = self
            .probe
            .get_interface_dap_mut()?
            .ok_or_else(|| DebugProbeError::InterfaceNotAvailable("ARM"))?;

        let result = interface.read_register(
            PortType::AccessPort(u16::from(self.state.current_apsel)),
            u16::from(R::ADDRESS),
        )?;

        log::debug!("Read register    {}, value=0x{:08x}", R::NAME, result);

        Ok(R::from(result))
    }

    // TODO: fix types, see above!
    /// Read the given register `R` of the given `AP` repeatedly, where the read register values
    /// are stored in the `values` array. The values are read in the exact order they are stored in
    /// the array.
    pub fn read_ap_register_repeated<AP, R>(
        &mut self,
        port: impl Into<AP>,
        _register: R,
        values: &mut [u32],
    ) -> Result<(), DebugProbeError>
    where
        AP: AccessPort,
        R: APRegister<AP>,
    {
        log::debug!(
            "Reading register {}, block with len={} words",
            R::NAME,
            values.len(),
        );

        self.select_ap_and_ap_bank(port.into().port_number(), R::APBANKSEL)?;

        let interface = self
            .probe
            .get_interface_dap_mut()?
            .ok_or_else(|| DebugProbeError::InterfaceNotAvailable("ARM"))?;

        interface.read_block(
            PortType::AccessPort(u16::from(self.state.current_apsel)),
            u16::from(R::ADDRESS),
            values,
        )?;
        Ok(())
    }

    /// Determine the type and additional information about a AP
    pub(crate) fn get_ap_information(
        &mut self,
        access_port: GenericAP,
    ) -> Result<ApInformation, DebugProbeError> {
        let idr = self.read_ap_register(access_port, IDR::default())?;

        if idr.CLASS == APClass::MEMAP {
            let access_port: MemoryAP = access_port.into();

            let only_32_bit_data_size = ap_supports_only_32bit_access(self, access_port)?;
            Ok(ApInformation::MemoryAp {
                index: access_port.get_port_number(),
                only_32_bit_data_size,
            })
        } else {
            Ok(ApInformation::Other {
                index: access_port.get_port_number(),
            })
        }
    }
}

impl<'probe> CommunicationInterface for ArmCommunicationInterface<'probe> {}

impl<'probe> DPAccess for ArmCommunicationInterface<'probe> {
    fn read_dp_register<R: DPRegister>(&mut self) -> Result<R, DebugPortError> {
        if R::VERSION > self.state.debug_port_version {
            return Err(DebugPortError::UnsupportedRegister {
                register: R::NAME,
                version: self.state.debug_port_version,
            });
        }

        self.select_dp_bank(R::DP_BANK)?;

        let interface = self.probe.get_interface_dap_mut()?.ok_or_else(|| {
            DebugPortError::DebugProbe(anyhow!("Could not get interface DAP").into())
        })?;

        log::debug!("Reading DP register {}", R::NAME);
        let result = interface.read_register(PortType::DebugPort, u16::from(R::ADDRESS))?;

        log::debug!("Read    DP register {}, value=0x{:08x}", R::NAME, result);

        Ok(result.into())
    }

    fn write_dp_register<R: DPRegister>(&mut self, register: R) -> Result<(), DebugPortError> {
        if R::VERSION > self.state.debug_port_version {
            return Err(DebugPortError::UnsupportedRegister {
                register: R::NAME,
                version: self.state.debug_port_version,
            });
        }

        self.select_dp_bank(R::DP_BANK)?;

        let interface = self.probe.get_interface_dap_mut()?.ok_or_else(|| {
            DebugPortError::DebugProbe(anyhow!("Could not get interface DAP").into())
        })?;

        let value = register.into();

        log::debug!("Writing DP register {}, value=0x{:08x}", R::NAME, value);
        interface.write_register(PortType::DebugPort, R::ADDRESS as u16, value)?;

        Ok(())
    }
}

impl<'probe> SwoAccess for ArmCommunicationInterface<'probe> {
    fn enable_swo(&mut self, config: &SwoConfig) -> Result<(), ProbeRsError> {
        match self.probe.get_interface_swo_mut() {
            Some(interface) => interface.enable_swo(config),
            None => Err(ProbeRsError::ArchitectureRequired(&["ARMv7", "ARMv8"])),
        }
    }

    fn disable_swo(&mut self) -> Result<(), ProbeRsError> {
        match self.probe.get_interface_swo_mut() {
            Some(interface) => interface.disable_swo(),
            None => Err(ProbeRsError::ArchitectureRequired(&["ARMv7", "ARMv8"])),
        }
    }

    fn read_swo_timeout(&mut self, timeout: Duration) -> Result<Vec<u8>, ProbeRsError> {
        match self.probe.get_interface_swo_mut() {
            Some(interface) => interface.read_swo_timeout(timeout),
            None => Err(ProbeRsError::ArchitectureRequired(&["ARMv7", "ARMv8"])),
        }
    }
}

#[derive(Clone, Debug)]
pub(crate) struct MemoryAccessPortData {
    id: u8,
    base_address: u64,
}

impl MemoryAccessPortData {
    pub fn id(&self) -> u8 {
        self.id
    }

    pub fn base_address(&self) -> u64 {
        self.base_address
    }
}

impl<'probe, R> APAccess<MemoryAP, R> for ArmCommunicationInterface<'probe>
where
    R: APRegister<MemoryAP>,
{
    type Error = DebugProbeError;

    fn read_ap_register(
        &mut self,
        port: impl Into<MemoryAP>,
        register: R,
    ) -> Result<R, Self::Error> {
        self.read_ap_register(port, register)
    }

    fn write_ap_register(
        &mut self,
        port: impl Into<MemoryAP>,
        register: R,
    ) -> Result<(), Self::Error> {
        self.write_ap_register(port, register)
    }

    fn write_ap_register_repeated(
        &mut self,
        port: impl Into<MemoryAP>,
        register: R,
        values: &[u32],
    ) -> Result<(), Self::Error> {
        self.write_ap_register_repeated(port, register, values)
    }

    fn read_ap_register_repeated(
        &mut self,
        port: impl Into<MemoryAP>,
        register: R,
        values: &mut [u32],
    ) -> Result<(), Self::Error> {
        self.read_ap_register_repeated(port, register, values)
    }
}

impl<'probe, R> APAccess<GenericAP, R> for ArmCommunicationInterface<'probe>
where
    R: APRegister<GenericAP>,
{
    type Error = DebugProbeError;

    fn read_ap_register(
        &mut self,
        port: impl Into<GenericAP>,
        register: R,
    ) -> Result<R, Self::Error> {
        self.read_ap_register(port, register)
    }

    fn write_ap_register(
        &mut self,
        port: impl Into<GenericAP>,
        register: R,
    ) -> Result<(), Self::Error> {
        self.write_ap_register(port, register)
    }

    fn write_ap_register_repeated(
        &mut self,
        port: impl Into<GenericAP>,
        register: R,
        values: &[u32],
    ) -> Result<(), Self::Error> {
        self.write_ap_register_repeated(port, register, values)
    }

    fn read_ap_register_repeated(
        &mut self,
        port: impl Into<GenericAP>,
        register: R,
        values: &mut [u32],
    ) -> Result<(), Self::Error> {
        self.read_ap_register_repeated(port, register, values)
    }
}

/// Check that target supports memory access with sizes different from 32 bits.
///
/// If only 32-bit access is supported, the SIZE field will be read-only and changing it
/// will not have any effect.
fn ap_supports_only_32bit_access(
    interface: &mut ArmCommunicationInterface,
    ap: MemoryAP,
) -> Result<bool, DebugProbeError> {
    let csw = ADIMemoryInterface::<ArmCommunicationInterface>::build_csw_register(DataSize::U8);
    interface.write_ap_register(ap, csw)?;
    let csw = interface.read_ap_register(ap, CSW::default())?;

    Ok(csw.SIZE != DataSize::U8)
}

#[derive(Debug)]
pub struct ArmChipInfo {
    pub manufacturer: JEP106Code,
    pub part: u16,
}

impl ArmChipInfo {
    pub fn read_from_rom_table(
        interface: &mut ArmCommunicationInterface,
    ) -> Result<Option<Self>, ProbeRsError> {
        for access_port in valid_access_ports(interface) {
            let idr = interface
                .read_ap_register(access_port, IDR::default())
                .map_err(ProbeRsError::Probe)?;
            log::debug!("{:#x?}", idr);

            if idr.CLASS == APClass::MEMAP {
                let access_port: MemoryAP = access_port.into();

                let baseaddr = access_port.base_address(interface)?;

                let data_size = ap_supports_only_32bit_access(interface, access_port)?;

                let mut memory = Memory::new(
                    ADIMemoryInterface::<ArmCommunicationInterface>::new(
                        interface.reborrow(),
                        access_port,
                        data_size,
                    )
                    .map_err(ProbeRsError::architecture_specific)?,
                );

                let component = Component::try_parse(&mut memory, baseaddr)
                    .map_err(ProbeRsError::architecture_specific)?;

                if let Component::Class1RomTable(component_id, _) = component {
                    if let Some(jep106) = component_id.peripheral_id().jep106() {
                        return Ok(Some(ArmChipInfo {
                            manufacturer: jep106,
                            part: component_id.peripheral_id().part(),
                        }));
                    }
                }
            }
        }
        // log::info!(
        //     "{}\n{}\n{}\n{}",
        //     "If you are using a Nordic chip, it might be locked to debug access".yellow(),
        //     "Run cargo flash with --nrf-recover to unlock".yellow(),
        //     "WARNING: --nrf-recover will erase the entire code".yellow(),
        //     "flash and UICR area of the device, in addition to the entire RAM".yellow()
        // );

        Ok(None)
    }
}

impl std::fmt::Display for ArmChipInfo {
    fn fmt(&self, f: &mut std::fmt::Formatter<'_>) -> std::fmt::Result {
        let manu = match self.manufacturer.get() {
            Some(name) => name.to_string(),
            None => format!(
                "<unknown manufacturer (cc={:2x}, id={:2x})>",
                self.manufacturer.cc, self.manufacturer.id
            ),
        };
        write!(f, "{} 0x{:04x}", manu, self.part)
    }
}<|MERGE_RESOLUTION|>--- conflicted
+++ resolved
@@ -128,7 +128,6 @@
     current_apsel: u8,
     current_apbanksel: u8,
 
-<<<<<<< HEAD
     /// Information about the APs of the target.
     /// APs are identified by a number, starting from zero.
     ap_information: Vec<ApInformation>,
@@ -145,13 +144,12 @@
         /// also support other widths. Based on this, 8 bit data access can either
         /// be performed directly, or has to be done as a 32 bit access.
         only_32_bit_data_size: bool,
+
+        base_address: u64,
     },
     Other {
         index: u8,
     },
-=======
-    memory_access_ports: Vec<MemoryAccessPortData>,
->>>>>>> 4553d39e
 }
 
 impl ArmCommunicationInterfaceState {
@@ -162,11 +160,7 @@
             current_dpbanksel: 0,
             current_apsel: 0,
             current_apbanksel: 0,
-<<<<<<< HEAD
             ap_information: Vec::new(),
-=======
-            memory_access_ports: vec![],
->>>>>>> 4553d39e
         }
     }
 
@@ -205,21 +199,17 @@
 
             if !s.state.initialized() {
                 s.enter_debug_mode()?;
-<<<<<<< HEAD
 
                 /* determine the number and type of available APs */
 
                 for ap in valid_access_ports(&mut s) {
-                    let ap_state = s.get_ap_information(ap)?;
-
-                    log::debug!("AP {}: {:?}", ap.get_port_number(), ap_state);
+                    let ap_state = s.get_ap_information_private(ap)?;
+
+                    log::debug!("AP {}: {:?}", ap.port_number(), ap_state);
 
                     s.state.ap_information.push(ap_state);
                 }
 
-=======
-                s.read_memory_access_ports()?;
->>>>>>> 4553d39e
                 s.state.initialize();
             }
 
@@ -229,43 +219,6 @@
 
             Ok(None)
         }
-    }
-
-    pub(crate) fn memory_access_ports(&mut self) -> &Vec<MemoryAccessPortData> {
-        &self.state.memory_access_ports
-    }
-
-    fn read_memory_access_ports(&mut self) -> Result<(), ProbeRsError> {
-        for access_port in valid_access_ports(self) {
-            let idr = self
-                .read_ap_register(access_port, IDR::default())
-                .map_err(ProbeRsError::Probe)?;
-
-            if idr.CLASS == APClass::MEMAP {
-                let access_port: MemoryAP = access_port.into();
-
-                let base_register = self
-                    .read_ap_register(access_port, BASE::default())
-                    .map_err(ProbeRsError::Probe)?;
-
-                let mut base_address = if BaseaddrFormat::ADIv5 == base_register.Format {
-                    let base2 = self
-                        .read_ap_register(access_port, BASE2::default())
-                        .map_err(ProbeRsError::Probe)?;
-
-                    u64::from(base2.BASEADDR) << 32
-                } else {
-                    0
-                };
-                base_address |= u64::from(base_register.BASEADDR << 12);
-
-                self.state.memory_access_ports.push(MemoryAccessPortData {
-                    id: access_port.port_number(),
-                    base_address,
-                })
-            }
-        }
-        Ok(())
     }
 
     /// Reborrows the `ArmCommunicationInterface` at hand.
@@ -517,6 +470,20 @@
 
     /// Determine the type and additional information about a AP
     pub(crate) fn get_ap_information(
+        &self,
+        access_port: GenericAP,
+    ) -> Result<&ApInformation, DebugProbeError> {
+        self.state
+            .ap_information
+            .get(access_port.port_number() as usize)
+            .ok_or(DebugProbeError::Other(anyhow!(
+                "AP {} does not exist on this chip. ({} APs detect)",
+                access_port.port_number(),
+                self.state.ap_information.len()
+            )))
+    }
+
+    fn get_ap_information_private(
         &mut self,
         access_port: GenericAP,
     ) -> Result<ApInformation, DebugProbeError> {
@@ -525,14 +492,26 @@
         if idr.CLASS == APClass::MEMAP {
             let access_port: MemoryAP = access_port.into();
 
+            let base_register = self.read_ap_register(access_port, BASE::default())?;
+
+            let mut base_address = if BaseaddrFormat::ADIv5 == base_register.Format {
+                let base2 = self.read_ap_register(access_port, BASE2::default())?;
+
+                u64::from(base2.BASEADDR) << 32
+            } else {
+                0
+            };
+            base_address |= u64::from(base_register.BASEADDR << 12);
+
             let only_32_bit_data_size = ap_supports_only_32bit_access(self, access_port)?;
             Ok(ApInformation::MemoryAp {
-                index: access_port.get_port_number(),
+                index: access_port.port_number(),
                 only_32_bit_data_size,
+                base_address,
             })
         } else {
             Ok(ApInformation::Other {
-                index: access_port.get_port_number(),
+                index: access_port.port_number(),
             })
         }
     }
@@ -606,22 +585,6 @@
             Some(interface) => interface.read_swo_timeout(timeout),
             None => Err(ProbeRsError::ArchitectureRequired(&["ARMv7", "ARMv8"])),
         }
-    }
-}
-
-#[derive(Clone, Debug)]
-pub(crate) struct MemoryAccessPortData {
-    id: u8,
-    base_address: u64,
-}
-
-impl MemoryAccessPortData {
-    pub fn id(&self) -> u8 {
-        self.id
-    }
-
-    pub fn base_address(&self) -> u64 {
-        self.base_address
     }
 }
 
