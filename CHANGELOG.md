# Changelog

The format is based on [Keep a Changelog](https://keepachangelog.com/en/1.0.0/)
and this project adheres to [Semantic Versioning](https://semver.org/spec/v2.0.0.html).

## [Unreleased]

<<<<<<< HEAD
- Added STM32С0 target (STM32С011 and STM32С031). (#1403)
=======
### Fixed

- stlink: fix retries on DP/AP WAIT errors. (#1406)
>>>>>>> 51b177bf

## [0.14.1]

Released 2023-01-14

## [0.14.0]

Released 2023-01-13

### Added

- Added PartialEq Trait to the struct DebugProbeInfo. (#1173)
- Added support for configuring trace data destinations (#1177)
  - Tracing on M4 architectures utilize the TPIU for all hardware tracing (#1182)
- ITM tracing can now be completed using the probe-rs CLI (#1180)
- Added support for MIMXRT10xx targets (#1174)
- Added support for the Cortex M7 of MIMXRT11xx targets (#1250)
- Added support for in-line (column specific) breakpoints where multiple statements (potential breakpoints) are on the same line of source code. (#1156)
- Added support for MSP432P4XX targets (#1201)
- Added support for Microchip SAMDA1
- Added Probe re-attach handling when needed after `debug_device_unlock`
- Added Custom ArmDebugSequence for ATSAM D5x/E5x devices
- Added a `FlashLoader::data` method (#1254)
- Added Support for STM32H735 family. (#913)
- Added support for MAX32660 target (#1249)
- Added support for W7500 target
- Added an optional `stack_size` configuration to flash algorithms to control the stack size (#1260)
- Added Support for Debug Erase Sequences that (if available) are used instead of the normal chip-erase logic
- Added Support for GD32E50x targets (#1304)
- Added support for the Infineon XMC4000 family
- Added support for the Infineon XMC4000 family (#1301)
- Added debug support for viewing function arguments (#1333)
- Added support for the EFM32GG11B family (#1346)
- Added support for finding targets externally (#1338)

### Changed

- SWV vendor configuration has been refactored into sequences and trace functions have been renamed:
  - `Session::setup_swv` has been renamed to `Session::setup_tracing`
  - `Session::read_swo` has been renamed to `Session::read_trace_data`
- `probe-rs-debugger`: RISC-V `ebreak` instruction will enter Debug Mode (#1213)
- RTT: When a channel format is `defmt`, automatically set the channel mode to `BlockingIfFull` on attach. (Enhancement request #1161)
- RTT: Report data decode errors when channel format is `defmt`. (#1243)
  - Note: This is a breaking API change for `probe_rs_cli::rtt::RttActiveChannel::get_rtt_data()`. To mitigate the impact of this change:
    - `probe_rs_cli::rtt::RttActiveTarget::poll_rtt()` will maintain the original signature and behaviour of ignoring errors from `defmt` until deprecated in 0.14.0.
    - The new `probe_rs_cli::rtt::RttActiveTarget::poll_rtt_fallible()` will propagate errors from `get_rtt_data()` on any of the active channels.
- target-gen: Various changes and optimizations: (#1259)
  - Memory addresses and sizes in YAML are generated in hex format, for improved readability.
  - Remove `Option::is_none`, empty `Vec`, and `false` bool values, in generated YAML, for improved readability.
  - Generate all pack file specified memory regions.
  - Match memory regions to pack file specified core names.
- `probe_rs_target::chip::Chip` has a new field `pack_file_release` which is populated by `target-gen`.(#1259)
- Benchmarking code moved from an example to `probe-rs-cli` subcommand (#1296).
- Replace `log` crate, with `tracing` in `probe-rs-debugger` executable, and in the `rtt` library. (#1297)
- Improved formatting of `probe-rs-cli info` output. (#1305)
- Refactor VSCode handling of logging and user messaging - see [VSCode PR #37](https://github.com/probe-rs/vscode/pull/37) (#1334)
- Refactor error handling, split `crate::Error::ArchitectureSpecific` into two separate variants for RISC-V and ARM, and create a new `ArmError` enum for ARM specific errors. (#1344)

### Fixed

- (#1351) Warning messages about duplicate packages when using `probe-rs` as a library
- (#1269) Error message in case of FTDI device access issues.
- (#350) Flashing and debugging on STM32 chips using WFI instructions should now be stable (fixed in #1177)
- Fixed rtthost --scan-region to properly support memory range scannig. (#1192)
- Debug: Improve logic for halt locations used by breakpoints and stepping. (#1156)
- Debug: Some in-scope variables are excluded from stack_trace. (#1156)
- Debug: Ensure RTT buffer on target is reported to DAP client in 'timely' manner. (#1208)
- Debug: Provide unique default names on DAP client, when multiple RTT Channels have no configured name. (#1208)
- Added missing memory regions for ESP32.yaml file, to fix RTT Channel name issue. (#1209)
- Fix maximum addressable Flash size in ESP32.yaml file, to be 16Mb (was 64Mb). (#1209)
- Debug: Enable stepping or running past a BKPT (Arm Cortex-M) or EBREAK (RISC-V) instruction (#1211).
- (#1058) Non-successful DAP Transfer requests no longer require response data to be present.
- Debug: Gracefully handle stack unwind when CFA rule references a FP with value of zero. (#1226)
- Debugger: Improve core status checking during launch.(#1228)
- Debugger: Prevent stack overflows when expanding "static" section in probe-rs-debugger. (#1231)
- RTT: Prevent panicking in `probe-rs-cli-util/src/rtt/rs` when defmt stream decoding provides invalid frame index. (#1236)
- Fix: Attaching to LPC55S69 seems to stop code execution - incorrect values in target YAML. (#1220)
- Debug: Fix `probe-rs-debugger` crashes when variable unwind fails with excessively long error messages. (#1252)
- Fix: Dual core devices had incorrect 'core' names in `STM32H7_Series.yaml`, causing panic during flashing. (#1023)
- Fix: Include all RAM regions in `STM32H7_Series.yaml` (#429)
- Fix: Include all new STM32H7 variants from the latest CMSIS pack file (#913)
- Fix: Update STM32G0_Series.yaml to include latest variants (STM32G050, STM32G051, STM32G061, STM32G0B0, STM32G0B1, STM32G0C1) (#1266)
- Fix: Correct flash algorithm values in LPC55S69.yaml. (#1220)
- Fix: Timeout during flashing when using connect under reset - regression from #1259. (#1286)
- Fix: Validate RiscV CSR addresses to avoid unnecessary panics. (#1291)
- Debugger: Fix unpredictable behaviour when breaking on, or stepping over macros. (#1230)
- Fix: Extend fix for WFI instructions (#1177) to STM32F1
- Debugger: RTT data from target is now polled/reported in a timely manner, during stepping, and after breakpoint halting. (#1341)

## [0.13.0]

### Added

- Added an option to disable use of double-buffering when downloading flash (#1030, #883)
- rtt::ChannelMode implements additional traits: Clone, Copy, serde's Serialize and Deserialize
- Added a permissions system that allows the user to specify if a full chip erase is allowed (#918)
- Added debug sequence for the nRF5340 that turns on the network core can unlock both cores by erasing them if that is permitted (#918)
- Support for core registers `msp`, `psp` and `extra`, extra containing:
  - Bits[31:24] CONTROL.
  - Bits[23:16] FAULTMASK.
  - Bits[15:8] BASEPRI.
  - Bits[7:0] PRIMASK.
- Debug port start sequence for LPC55S16. (#944)
- Added a command to print the list of all supported chips. (#946)
- Added a command to print info about a chip, such as RAM and the number of cores. (#946)
- ARM:`Session::swo_reader` that returns a wrapping implementation of `std::io::Read` around `Session::read_swo`. (#916)
- Added CortexM23 to Armv8m mapping for `target-gen`. (#966)
- Added get_target_voltage to the Probe struct to access the inner DebugProbe method. (#991)
- Debugger: Added support for showing multiple inlined functions in backtrace. (#1002)
- Debugger: Add support LocLists (attribute value of DW_AT_location) (#1025)
- Debugger: Add support for DAP Requests (ReadMemory, WriteMemory, Evaluate & SetVariable) (#1035)
- Debugger: Add support for DAP Requests (Disassemble & SetInstructionBreakpoints) (#1049)
- Debugger: Add support for stepping at 'statement' level, plus 'step in', 'step out' (#1056)
- Debugger: Add support for navigating and monitoring SVD Peripheral Registers. (#1072)
- Added GD32F3x0 series support (#1079)
- Added support for connecting to ARM devices via JTAG to the JLink probe
- Added preliminary support for ARM v7-A cores
- Added preliminary support for ARM v8-A cores
- CLI Debugger: Added 8-bit read / write memory commands
- Added Arm Serial-Wire-View (SWV) support for more targets (e.g. STM32H7 families) (#1117)
  - Support added for trace funnels and SWO peripherals
  - Added custom sequencing for STM32H7 parts to configure debug system components on attach
- Added support for ARMv8-A cores running in 64-bit mode (#1120)
- Added FPU register reading support for cortex-m cores
- Added support for Huada Semiconductor HC32F005 MCUs.
- Added FPU register support for Cortex-A cores (#1154)
- GDB now reports the core name in `info threads` (#1158)
- Added a recover sequence for the nRF9160 (#1169)

### Changed

- ARM reset sequence now retries failed reads of DHCSR, fixes >500kHz SWD for ATSAMD21.
- Chip names are now matched treating an 'x' as a wildcard. (#964)
- GDB server is now available as a subcommand in the probe-rs-cli, not as a separate binary in the `gdb-server` package anymore. (#972)
- `probe_rs::debug` and `probe-rs-debugger` changes/cleanup to the internals (#1013)
  - Removed StackFrameIterator and incorporated its logic into DebugInfo::unwind()
  - StackFrame now has VariableCache entries for locals, statics and registers
  - Modify DebugSession and CoreData to handle multiple cores.
  - Modify Variable::parent_key to be Option<i64> and use None rather than 0 values to control logic.
  - Use the updated StackFrame, and new VariableNodeType to facilitate 'lazy' loading of variables during stack trace operations. VSCode and MS DAP will request one 'level' of variables at a time, and there is no need to resolve and cache variable data unless the user is going to view/use it.
  - Improved `Variable` value formatting for complex variable types.
- Updated STM32H7 series yaml to support newly released chips. (#1011)
- Debugger: Removed the CLI mode, in favour of `probe-rs-cli` which has richer functionality. (#1041)
- Renamed `Probe::speed` to `Probe::speed_khz`.
- Debugger: Changes to DAP Client `launch.json` to prepare for WIP multi-core support. (#1072)
- `ram_download` example now uses clap syntax.
- Refactored `probe-rs/src/debug/mod.rs` into several smaller files. (#1082)
- Update STM32L4 series yaml from Keil.STM32L4xx_DFP.2.5.0. (#1086)
- Debugger: SVD uses new `expand` feature of `svd-parser` crate to expand arrays and clusters. (#1090)
- Updated cmsis-pack dependency to version 0.6.0. (#1089)
- Updated all parameters and fields that refer to memory addresses from u32 to u64 in preparation for 64-bit target support. (#1115)
- Updated `Core::read_core_reg` and `Core::write_core_reg` to work with both 32 and 64-bit values (#1119)
- Renamed `core::CoreRegisterAddress` to `core::RegisterId`, and `core::CoreRegister` to `core::MemoryMappedRegister`. (#1121)
- Updated gdb-server to use gdbstub internally (#1125)
- gdb-server now uses all cores on a target (#1125)
- gdb-server now supports floating point registers (#1133)
- Debug: Correctly handle compressed vs non-compressed instructions sets for RISC-V. (#1224)
- The core now needs to be halted for core register access. (#1044)
- The memory functions to do memory transfers have been standardized. This effectively means that `read_*` and `write_*` do what the name says unconditionally. E.g. `read_8` will always do 8 bit reads or `write_32` will always do 32 bit writes. New functions that are called `read` and `write` have been introduced. Those will try to maximize throughput. They mix transfer sizes however they see fit. If you need to use a feature of a chip that requires a specific transfer size, please resort to the `read_*` and `write_*` functions. (#1078)

### Fixed

- Fixed a panic when cmsisdap probes return more transfers than requested (#922, #923)
- `probe-rs-debugger` Various fixes in PR. (#895)
  - Fix stack overflow when unwinding circular references in data structures. (#894)
  - Reworked the stack unwind in `StackFrameIterator::new()` and `StackFrameIterator::next()`
    - More reliable backtrace and register values for previous frames in the stack.
    - Lazy (on demand) load of &lt;statics&gt; variables to avoid overhead during debugging.
    - More accurate breakpoint handling from VSCode extension.
    - Virtual frames for `inlined` functions, that can step back to the call site.
  - A fix to adapt to Rust 2021 encoding of Dwarf `DW_AT_discr_value` tags for variants.
  - Updated MS DAP Protocol to 1.51.1.
  - Adapt to `defmt` 0.3 'Rzcobs' encoding to fix [VSCode #26](https://github.com/probe-rs/vscode/issues/26).
  - Support the new `defmt` 0.3 `DEFMT_LOG` environment variable.
  - Requires `probe-rs/vscode` [PR #27](https://github.com/probe-rs/vscode/pull/27)
  - Debugger: Improved RTT reliability between debug adapter and VSCode (#1035)
  - Fixed missing `derive` feature for examples using `clap`.
  - Increase SWD wait timeout (#994)
  - Debugger: Fix `Source` breakpoints only worked for a single source file. (#1098)
  - Debugger: Fix assumptions for ARM cores
  - GDB: Fix assumptions for ARM cores
- Fixed access to Arm CoreSight components being completed through the wrong AP (#1114)
- Debug: Additions to complete RISC-V and 64-bit support. (#1129)
  - probe_rs::debug::Registers uses new `core::RegisterId` and `core::RegisterValue` for consistent register handling.
  - RISC-V `Disassembly` works correctly for 'compressed' (RV32C isa variants) instruction sets.
  - RISC-V stack unwind improvements (stack frames and registers work, variables do not resolve correctly.)
- Fixed a possible endless recursion in the J-Link code, when no chip is connected. (#1123)
- Fixed an issue with ARMv7-a/v8-a where some register values might be corrupted. (#1131)
- Fixed an issue where `probe-rs-cli`'s debug console didn't detect if the core is halted (#1131)
- Fix GDB interface to require a Mutex to enable multi-threaded usage (#1144)
- Debug: RISC-V improvements (#1147).
  - Fix: Variable values now resolve correctly. This fix also fixes variables when using the rustc flag `-Cforce-frame-pointers=off` on ARM.
  - Fix: Allow unwinding past frames with no debug information (See Issue [#896](https://github.com/probe-rs/probe-rs/issues/896))
  - Fix: Using `restart` request from VSCode now works for both states of `halt_after_rest`.
  - Partial Fix: Set breakpoints and step on RISC-V. Breakpoints work but stepping only works for some breakpoints. This will be addressed in a future PR.
- Fix nrf9160 target file so it can erase UICR section (#1151)
- Fix connect under reset for CMSIS-DAP probes(#1159)
- Fix double default algorithms for the stm32f7x line with 1MB flash (#1171)
- Fixed detecting CMSIS-DAP probes that only say "CMSIS-DAP" in interface strings, not the product string (#1142/#1135/#995)

## [0.12.0]

- Added support for `chip-erase` flag under the `probe-rs-cli download` command. (#898)
- Added support for `disable-progressbars` flag under the `probe-rs-cli download` command. (#898)
- Fixed bug in `FlashLoader` not emitting `ProgressEvent::FinishedErasing` when using `do_chip_erase`. (#898)

### Added

- Added initial multicore support. (#565)
- probe-rs-cli-util: added common option structures and logic pertaining to probes and target attachment from cargo-flash. (#723)
- probe-rs-cli-util: escape hatch via `--` for extra cargo options not declared by `common_options::CargoOptions`.
- Added SWDv2 multidrop support for multi-DP chips. (#720)
- Added The possibility to use `--connect-under-reset` for the `probe-rs-cli info` command. (#775)
- Added support for flashing `bin` format binaries with the `probe-rs-cli download` command. (#774)
- Improved number parsing on all the `probe-rs-cli` commands. They now all accept normal (`01234`), hex (`0x1234`), octal (`0o1234`) and binary (`0b1`) formats. (#774)
- Added progress bars to the probe-rs-cli download command. (#776)
- Improve reliability of communication with the RISC-V debug module by recovering from busy errors in batch operations. (#802)
- Added optional ability to load fixed address flashing algorithms (non PIC). (#822)
- Added target definition validation to make handling inside probe-rs easier by making some basic assumptions about the validity of the used `ChipFamily` without always checking again. (#848)
- Added support for the built in JTAG on the ESP32C3 and other ESP32 devices (#863).
- Added name field to memory regions. (#864)
- debugger: Show progress notification while device is being flashed. (#871, #884)
- Add optional ability to load fixed address flashing algorithms (non PIC). (#822)
- Added `probe-rs-cli run` command, to flash and run a binary showing RTT output.
- Added a new USB VID for ST-Link V3 without Mass Storage. (#1070)

### Removed

- probe-rs-cli-util: unused module `argument_handling`. (#760)

### Changed

- Enabled the generation of global timestamps and exception traces for ARM targets on `Session::setup_swv`.
- Changed to `hidraw` for HID access on Linux. This should allow access to HID-based probes without udev rules (#737).
- Support batching of FTDI commands and use it for RISC-V (#717)
- Include the chip string for `NoRamDefined` in its error message
- Improved handling of errors in CMSIS-DAP commands (#745).
- Implemented RTT (String, BinaryLE, and Defmt) in `probe-rs-debugger` (#688).
- `probe-rs-debugger` will use the VSCode Client `launch.json` configuration to set RUST_LOG levels and send output to the VSCode Debug Console (#688).
- Bumped dependencies `bitvec 0.19.4`to `bitvec 0.22`, `nom 6.0.0` to `nom 7.0.0-alpha1`. (#756)
- `DebugProbeError::CommandNotSupportedByProbe` now holds a name string of the unsupported command.
- Target YAMLs: Renamed `core.type` values from `M0, M4, etc` to `armv6m`, `armv7m`, `armv8m`.
- Breaking API: Modify `probe-rs-rtt` interfaces to use `probe_rs::Core` rather than `Arc<Mutex<probe_rs::Session>>`.
- An opaque object is returned to represent a compiled artifact. This allows extra information to be provided
  in future without a breaking change (#795).
- Information on whether a rebuild was necessary is included in the artefact (nothing changed if
  `fresh == true`) (#795).
- `Debug` was reimplemented on `Session` (#795).
- Target YAMLs: Changed `flash_algorithms` from a map to an array. (#813)
- Reject ambiguous chip selection.
- Prefer using `read` over `read_8` for better performance and compatibility. (#829)
- Increased default RTT Timeout (retry waiting for RTT Control Block initialization) to 1000ms in `probe-rs-debugger`. (#847)
- Improved when RTT is initialized/retried, and removed `rtt_timeout` from recognized options of `probe-rs-debugger`. (#850)
- Refactor `probe-rs-debugger` code as per `launch` vs. `attach` changes documented in [VS Code extension PR # 12](https://github.com/probe-rs/vscode/pull/12) (#854)
- Breaking change: `probe-rs-debugger` and the associated [VSCode extension PR #21](https://github.com/probe-rs/vscode/pull/21) now uses camelCase for all `launch.json` properties (#885)
- Publicly export `core::RegisterFile` type.
- The trait surface for DAP/AP/DP access was cleaned up and more clarity around the access level of the API was added by properly putting `Raw` or not in the name.
- `target-gen` now deduplicates flash algorithms when generating target files. (#1010)

### Fixed

- Detect proper USB HID interface to use for CMSIS-DAP v1 probes. Without this, CMSIS-DAP probes with multiple HID interfaces, e.g. MCUlink, were not working properly on MacOS (#722).
- When reading from a HID device, check number of bytes returned to detect USB HID timeouts.
- Fix connecting to EDBG and similar probes on MacOS (#681, #721)
- Fixed incorrect flash range in `fe310` causing flashing to fail (#732).
- Multiple default algorithims would silently select the first, now errors intead (#744).
- Fixed STM32WL targets getting a HardFault when flashing binaries larger than 64K (#762).
- Use a more reliable JTAG IR length detection when there's only a single target in the chain. Fixes an issue with the esp32c3. (#796, #823).
- Replaced `unreachable!` induced panic with logic to fix `probe-rs-debugger` failures. (#847)
- Fixed logic errors and timing of RTT initialization in `probe-rs-debugger`. (#847)
- Debugger: Do not crash the CLI when pressing enter without a command. (#875)
- Fixed panic in CLI debugger when using a command without arguments. (#873)
- Debugger: Reduce panics caused by `unwrap()` usage. (#886)
- probe-rs: When unwinding, detect if the program counter does not change anymore and stop. (#893)

### Target Support

- Added LPC5516 targets. (#853)
- Added LPC552x and LPC55S2x targets. (#742)
- Added SAM3U targets. (#833)
- Added RP2040 target (Raspberry Pi Pico). (#720)
- Added STM32WL55JCIx target. (#835)
- Add esp32.yaml with esp32c3 variant. (#846)
- Added STM32U5 series target.
- Added all RAM regions to most STM32H7 parts. (#864)

## [0.11.0]

### Added

- Support for the `HNONSEC` bit in memory access. This now allows secure access on chips which support TrustZone (#465).
- Support for RISC-V chips which use the System Bus Access method for memory access when debugging (#527).
- Support for double buffering in the flash loader, which increased flashing speed (#107).
- Determine location of debug components by parsing ROM table (#431).
- Support for "flashing" data to RAM in the flash loader (#480).
- Added FTDI C232HM-DDHSL-0 to comaptible USB list for FTDI backend (#485).
- Added `--list-probes` and `-n`option to built-in GDB server binary (#486).
- Added RISC-V support to GDB server (#493).
- Added `Session::target()` to access the target of a session (#497).
- Support for target description in the GDB server (#498).
- Support for register write commands in the GDB server (#510).
- Added `get_target_voltage()` function to `DebugProbe`, which can be used to read the target voltage if the probe supports it (#533).
- Added `do_chip_erase` flag to `DownloadOptions`, to allow using chip erase when flashing (#537).
- RISC-V: Support for memory access using system bus (#527).
- Added a generic `read` function, which can be used for memory access with maximum speed, regardless of access width (#633).
- Added an option to skip erasing the flash before programming (#628).
- Added a new debugger for VS Code, using the [Debug Adapter Protocol](https://microsoft.github.io/debug-adapter-protocol/specification). The debugger can be found in the `probe-rs-debugger` crate (#620).
- Additional datatype support for the debugger, plus easier to read display values (#631)
- Added support for raw DAP register reads and writes, using `RawDpAccess`, `RawApAccess` trait (#669, #689, #700).
- Added support for verify after flashing. (#671).
- Handle inlined functions when getting a stack trace (#678).
- Added 'Statics' (static variables) to the stackframe scopes. These are now visible in VSCode between 'Locals' and 'Registers'. This includes some additional datatypes and DWARF expression evaluation capabilities. (#683)
- Added a function to mass erase all memory. (#672).
- Handle Cortex `LOCKUP` status during debugging (#707)

### Target Support

- Added EEPROM region flashing support for STM32L071KBTx (#589).
- Added support for Microchip/Atmel SAM4 (#590).
- Added support for Microchip SAME5x and SAME70 (#596).
- Added support for Microchip SAMD10 (#597).
- Added support for Microchip SAMD11 (#444).
- Fixed support for STM32WB55 (#466).
- Updated target description for LPC55S69 to newest version (#481).
- Use pyocd flash algorithm for NRF52 (#492).
- Added support for flashing NRF52 UICR (#500).
- Updated target description for SAMD21 (#542).
- Support flashes bigger than 128 kBytes on STM32l4xx (#547).
- Added support for LPC546xx (#560).
- Added support for SiLabs EFR32 targets (#566, #567).
- Added support for flashing Intel hex files using `probe-rs-cli` (#618).
- Updated target description for NRF91 (#619).
- Added a RAM benchmark script (#514).
- Initial support for batched commands for J-Link (#515).
- Added support for the STM32F2 family (#675).
- Added support for FE310-G002 (HiFive1 Rev. B).
- Added flash algorithm for GD32VF1 family (#830).

### Changed

- Renamed `MemoryRegion::Flash` to `MemoryRegion::Nvm` (#482).
- Renamed `FlashInfo` to `NvmInfo`
- Renamed `FlashRegion` to `NvmRegion` and its `flash_info()` method to `nvm_info()`
- Renamed `FlashError::NoSuitableFlash` to `FlashError::NoSuitableNvm`
- The `into_arm_interface` and `into_RISC-V_interface` functions are replaced by the `try_into_arm_interface` and
  `try_into_RISC-V_interface` functions, which return the `Probe` struct in the case of an error. This improves the
  auto detection process (#524).
- Improved SWD protocol handling for J-Link (#443, #539, #619).
- Improved error handling for batched CMSIS-DAP commands (#445).
- Use sticky overrun behaviour for improved J-Link performance (#450).
- Better error handling for flashing (#451).
- gdb-server: Halt the chip when attaching (#461).
- Better error messages in the ram_download example (#464).
- Cache value of CSW register to reduce number of SWD transfers (#471).
- Use `erased_byte_value` from target description as default value in the flash loader (#475).
- Added retry functionality for CMSIS-DAP probes (#462).
- RISC-V: Use abstract commands for CSR access for improved speed (#487).
- The `download_file` and `download_file_with_options` functions now accept `AsRef<Path>` instead of `&Path`to be more convenient to use (#545, #579).
- Use `itm-decode` to decode ITM packets instead of built-in decoder (#564).
- Flash API Improvements: Data is now owned by the `FlashLoader`and `FlashBuilder` structs to simply the API, and the `FlashLoader::commit()` accepts the `DownloadOptions` struct instead of bool flags (#605).
- Improve internal tracking of core status (#629).
- Rework SWD sequence in J-Link (#513).
- Print ST-Link version in name (#516).
- Improve argument parsing in debugger, add speed option to probe-rs-cli (#523).
- `probe_rs::flashing::DownloadOptions` is now marked `non_exhaustive`, to make it easier to add additional flags in the future.
- Replace `lazy_static` with `once_cell::sync::Lazy` (#685).
- Use new `SendError` instead of `anyhow::Error` in `cmsisdap` module (#687).

### Fixed

- Fixed `M33` breakpoints (#543).
- Fixed a bug where ST-Link v3 is not able to read 8 bit data chunks with more than 255 bytes. Currently we set the chunking to 128 bytes. This might be a bug in the ST-Link v3 firmware and might change in the future (#553, #609).
- Errors occuring while trying to open J-Link probes do not prevent other probes from working anymore (#401).
- CMSIS-DAPv1 probes with a HID report size different than 64 bytes are now supported (fixes #282).
- CMSIS-DAPv2 devices are now drained when attaching (fixes #424).
- Improved SWO speed on CMSIS-DAPv2 (fix #448).
- Session auto attach does no longer panic when no probes are connected (#442).
- probe-rs-cli: Halt core before printing backtrace (#447).
- gdb-server: Ensure registers are only read when core is halted (#455).
- Fixed loading Hex files using the flash loader (#472).
- Fixed off-by-one errors when flashing chip with contiguous memory ranges (#574).
- Ensure only ELF segments with type `PT_LOAD` are flashed (#582).
- Fixed overflow in hex file loading, and ensure addresses are calculated correctly (#604).
- RISC-V: Fixed scanning for harts (#610).
- RISC-V: Fixed abstract command handling (#611).
- Fixed a bus congestion issue where the chip is polled too often, leading to problems while flashing (#613).
- The breakpoint address is now verified to ensure a breakpoint at the given address is actually possible (#626).
- RISC-V: Use correct address for access to `abstractauto`register (#511).
- The `--chip` argument now works without specifying the `--elf` argument (fix #517).
- Fixed: Invalid "Unable to set hardware breakpoint", by removing breakpoint caching, instead querying core directly (#632)
- Fix crash on unknown AP class. (#662).
- Fix too many chip erases in chips with multiple NvmRegions. (#670).
- Added missing `skip_erase` setter function introduced in #677 (#679).
- Fixed incorrect array size calculation (#683)
- STLink: Removed unnecessary SELECT bank switching (#692)
- STLink: chunk writes in `write_8` to avoid hitting limit (#697)
- Partial fix for a bug where `probe-rs-debugger` does not set breakpoints when the target is in _sleep_ mode (#703)

## [0.10.1]

### Fixed

- Replace calls to `unwrap()` in adi_v5_memory_interface.rs with proper error types (#440).
- Correct URL for Sentry logging in probe-rs-cli-util (#439).

## [0.10.0]

### Added

- Added support for the dedicated ST-Link API which doubles flash write speeds for ST-Link v2 (#369, #377, #397, #435).
- Added support for the STM32WLE.
- Added support for the ATSAMD21 & ATSAMD51.
- Added support for the STM32L1.
- Added support for the EFM32PG12.
- Added support for the MAX32665 & MAX32666.
- Building probe-rs now works without rustfmt being present too (#423).
- Added support for implicit ebreak in RISC-V chips (#423, #430).

### Changed

- nRF devices now use the `SoftDevice Erase` algorithm for flashing which will also erase the flash if it contains the softdevice. The previous algorithm prevented users from flashing at all if a softdevice was present (#365, #366).
- The names of probe interface methods were named more consistently (#375).
- FTDI support is now opt in. Please use the `ftdi` feature for support (#378).

### Fixed

- ST-Links now retry the command if a wait was returned in during the SWD transmission (#370).
- Fixed a bug where CMSIS-DAP would not be able to open a probe with a specific VID/PID but no SN specified (#387).
- Fixed a bug where a CMSIS-DAP probe could not be opened if an USB descriptor did not contain any language. This was dominant on macOS (#389).
- Fixed support for the nRF91 (#403).
- Fixed a bug on Windows where paths were not canonicalized properly (#416).
- Fixed a bug where a target fault during AP scans would not be cleared and result in failure on some cores even tho there was no actual issue other than the scan being aborted due to an AP not being present (which is perfectly okay) (#419).
- Use the correct bit mask for the breakpoint comperator on Cortex-M0(+) devices (#434).
- Fixed a bug where breakpoints on M0 would always match the full word even if half word would have been correct (#368).

### Known issues

- Flashing on some chips (known are SAMDx and rare STM32s) with the JLink or CMSIS-DAP probes can be slow. If you see an error involving th DRW or CSW registers, please try using a speed of 100kHz and file a report in #433.

## [0.9.0]

### Added

- Added initial support for FTDI based probes.
- Added support for the STM32L5 family.
- Added support for the STM32G4 family.
- Added support for ITM tracing over SWO in general and drivers for all probes.
- The status LED on CMSIS-DAP probes is now used by probe-rs.

### Changed

- Renamed `ProgressEvent::StartFlashing` to `ProgressEvent::StartProgramming` and `ProgressEvent::PageFlashed` to `ProgressEvent::PageProgrammed` to make naming of events more consistent.

### Fixed

- Fixed a bug where a J-Link would only be opened if the VID, PID AND Serial No. would match. As the Serial is optional, only VID/PID have to match now.
- Fixed a bug with the readout of the serial string that could fail for DAP devices and lead to weird behavior.
- Fixed a bug where the serial number was not printed correctly for some ST-Links.

## [0.8.0]

### Added

- Added support for new devices in the nRF52 family - nRF52805, nRF52820 and nRF52833.
- Added support for the STM32F7 family.
- The `Session` struct and dependants now implement `Debug`.
- The J-Link driver now logs a warning if no proper target voltage is measured.
- The J-Link driver now logs some more information about the connected probe on the `INFO` and `DEBUG` levels.

### Changed

- Improved error handling by a great deal. Errors now can be unwound properly and thus displayed nicely in UI tooling.
- `Core::halt()` now requires a timeout to be specified. This ensures that procedures such as flashing wont time out when certain tasks (like erasing a sector) take longer.

### Fixed

- Fixed a bug where a probe-selector would not work for the JLink if only VID & PID were specified but no serial number.
- Fixed a bug where chip descriptions would fail to parse because of a changed behavior in a newer version of serde_yaml.
- Fixed the LPC55S66 and LPS55S69 targets.
- CMSIS-DAPv1 read operations now properly time out instead of blocking forever, thus giving the user proper feedback.
- Even if an ST-Link cannot be opened (for example on Windows due to a missing driver) it will now be listed properly, just without a serial number.
- Fixed a bug where the J-Link would not be selected properly if no serial number was provided in the selector even if there was a VID:PID pair that matched.

## [0.7.1]

### Changed

- `DebugProbeType` is now public.
- Update LPC55S66/LPC55S69 targets.

### Fixed

- Add missing core value for LPC55S66 and LPC55S69.

## [0.7.0]

### Added

- Added support for RISC-V flashloaders! An example how to write one can be found here: https://github.com/Tiwalun/hifive-flashloader.
- Added support for LLDB (works better than GDB in most cases; try it!).
- Added support for specifying a probe via VID, PID and serial number.

### Changed

- The probe-rs API was changed that no internal `Rc<RefCell<T>>`s are present anymore to enable multithreading and make the API cleaner (see https://github.com/probe-rs/probe-rs/pull/240 for the changes).
- Cleaned up the gernal GDB server code.
- Make some parts of the API public such that custom APs can be implemented and used for ARM targets (see https://github.com/probe-rs/probe-rs/pull/249, https://github.com/probe-rs/probe-rs/pull/253)
- Removed a great deal of (non-panicking) unwraps inside the code.
- Improved erroring by a great deal. Removed error stacking and started using anyhow for upper-level errors. This allows for nicer error printing!

### Fixed

- Fixed a bug where an empty DAP-Link batch would just crash without a proper error message.
- Fixed a check where the serial number of the stlink which would be supported at a minimum was too low (off by one).
- Fixed the broken vCont & memory-map commands in the GDB stub.
- Fixed deserialization of flash algorithm descriptions which enables to load target descriptions during runtime.
- Fixed an issue where the error message would say that more than one probe was found when no probe was detected at all.
- Fixed a bug in the gdb-server that causes it to never halt after a continue.
- Fixed an issue where the gdb-server would always use 100 % cpu time of the core it's running on.

## [0.6.2]

### Added

- `WireProtocol` now implements `Serialize`.

### Fixed

- The GDB stub will no longer crash when GDB tries to access invalid memory.

### Known issues

- Some ST M3s such as the STM32F103 are known to have reset issues. See [#216](https://github.com/probe-rs/probe-rs/pull/216).

## [0.6.1]

### Added

- Support for the STM32F3 family was added.
- Added support for most Holtek ARM chips.
- Added support for the STM32H7 and M7 cores.

### Changed

- DAPlink implementation now batches `read_register` and `write_register`
  commands, executing the entire batch when either the batch is full or a
  `read_register` is requested, returning the read result or an error which
  may indicate an error with a batched command. As a consequence,
  `write_register` calls may return `Ok(())` even if they have not been
  submitted to the probe yet, but any read will immediately execute the batch.
  Operations such as device flashing see around 350% speedup.
- Improved error handling for STLinks that have an older firmware which doesn't support multiple APs.
- The flash layout reporting struct is less verbose now.

### Fixed

- Fix a bug in the CLI where it would always be unable to attach to the probe.

### Known issues

- Some ST M3s such as the STM32F103 are known to have reset issues. See [#216](https://github.com/probe-rs/probe-rs/pull/216).

## [0.6.0]

### Added

- Flashing support for the STM32L4 series.
- Added the possibility to set the speed on DebugProbes and also implemented it for all three supported probes (CMSIS-DAP, ST-Link and J-Link).
- Make M3 cores selectable from built in targets.
- Make the filling of erased flash sectors with old contents possible. When flashing, the minimal erase unit is a sector. If the written contents do not span a sector, we would erase portions of the flash which are not written afterwards. Sometimes that is undesired and one wants to only replace relevant parts of the flash. Now the user can select whether they want to restore unwritten but erased parts to the previous contents. The flash builder now automatically reads to be erased and not written contents beforehand and adds them to the to be written contents.
- Added a flash visualizer which can generate an SVG of the layouted flash contents.

### Changed

- Improved error handling for the flash download module.
- Improved error messages for ARM register operations.
- The `flash` module has been renamed to `flashing`.
- Downloading a file now has the possibility to add options instead of multiple parameters to clean up the interface.
- `read8`/`write8` implement true 8-bit accesses if they are supported by target.
- Improved build times by changing code generation for targets. For more details, see [PR #191](https://github.com/probe-rs/probe-rs/pull/191).
- Improved logging for ELF loading. If there was no loadable sections before, nothing would happen. Now it is properly reported, that there was no loadable sections.

### Fixed

- Fix the usage of ST-Link V3.
- Removed an unwrap that could actually crash.
- Fixed a bug where reading a chip definition from a YAML file would always fail because parsing a `ChipFamily` from YAML was broken.
- Fixed a bug in the ST-Link support, where some writes were not completed. This lead to problems when flashing a device, as the
  final reset request was not properly executed.
- Refactored 8-bit memory access in ADIMemoryInterface, fixing some edge case crashes in the process. Also rewrote all tests to be more thorough.
- Fixed 8/16-bit memory access processing in `MockMemoryAP`.
- Protocol selection for JLink now will properly honor the actual capabilities of the JLink instead of crashing if the capability was missing.
- Fix an issue where probes would double attach to a target, potentially leading to issues.

## [0.5.1]

### Fixed

- Fix a bug where M3 targets would not be able to load the core.

## [0.5.0]

### Added

- Flashing support for the STM32G0 series.
- Flashing support for the STM32F0 series.
- Flashing support for the STM32WB55 series.
- Support for RISC-V debugging using a Jlink debug probe.
- Support for SWD debugging using a Jlink debug probe.

### Changed

- The entire API was overhauled. The Probe, Session and Core structs have different interaction and APIs now.
  Please have a look at the docs and examples to get an idea of the new interface.
  The new API supports multiple architectures and makes the initialization process until the point where you can talk to a core easier.
  The core methods don't need a passed probe anymore. Instead it stores an Rc to the Session object internally. The Probe object is taken by the Session which then can attach to multiple cores.
  The modules have been cleaned up. Some heavily nested hierarchy has been flattened.
- More consistent and clean naming and reporting of errors in the stlink and daplink modules. Also the errorhandling for the probe has been improved.

### Fixed

- Various fixes

### Known issues

- Some chips do not reset automatically after flashing
- The STM32L0 cores have issues with flashing.

## [0.4.0]

### Added

- A basic GDB server was added \o/ You can either use the provided `gdb-server` binary or use `cargo flash --gdb` to first flash the target and then open a GDB session. There is many more new options which you can list with `cargo flash --help`.
- Support for multiple breakpoints was added. Breakpoints can now conveniently be set and unset. probe-rs checks for you that there is a free breakpoint and complains if not.
- A flag to disable progressbars was added. Error reporting was broken because of progressbar overdraw. Now one can disable progress bars to see errors. In the long run this has to be fixed.
- Added an improved way to create a `Probe`.
- Added an older USB PID to have probe-rs detect older STLinks with updated Firmware.
- Added support for flashing with different sector properties. This fixed broken flashing on the STM M4s.

### Changed

- Code generation for built in targets was split off into a separate crate so probe-rs can be built without built in targets if one doesn't want them.

### Fixed

- Fixed setting and clearing breakpoints on M4 cores.

## [0.3.0]

Improved flashing for `cargo-flash` considering speed and useability.

### Added

- Increased the raw flashing speed by factor 10 and the actual flashing speed for small programs by factor 5. This is done using batched CMSIS-DAP transfers.
- Added CMSIS-Pack powered flashing. This feature essentially enables to flash any ARM core which can also be flashed by ARM Keil.
- Added progress bars for flash progress indication.
- Added `nrf-recover` feature that unlocks nRF52 chips through Nordic's custom `AP`

### Changed

- Improved target autodetection with better error distinction.
- Improved messaging overall.

### Fixed

- Various bugfixes
- Binaries bigger than a sector can now be flashed.

## [0.2.0]

Initial release on crates.io

- Added parsing of yaml (or anything else) config files for flash algorithm definitions, such that arbitrary chips can be added.
- Modularized code to allow other cores than M0 and be able to dynamically load chip definitions.
- Added target autodetection.
- Added M4 targets.
- Working basic flash downloader with nRF51.
- Introduce cargo-flash which can automatically build & flash the target elf file.

[unreleased]: https://github.com/probe-rs/probe-rs/compare/v0.14.1...master
[v0.14.1]: https://github.com/probe-rs/probe-rs/compare/v0.14.0...v0.14.1
[v0.14.0]: https://github.com/probe-rs/probe-rs/compare/v0.13.0...v0.14.0
[0.13.0]: https://github.com/probe-rs/probe-rs/compare/v0.12.0...v0.13.0
[0.12.0]: https://github.com/probe-rs/probe-rs/compare/v0.11.0...v0.12.0
[0.11.0]: https://github.com/probe-rs/probe-rs/compare/v0.10.1...v0.11.0
[0.10.1]: https://github.com/probe-rs/probe-rs/compare/v0.10.0...v0.10.1
[0.10.0]: https://github.com/probe-rs/probe-rs/compare/v0.9.0...v0.10.0
[0.9.0]: https://github.com/probe-rs/probe-rs/compare/v0.8.0...v0.9.0
[0.8.0]: https://github.com/probe-rs/probe-rs/compare/v0.7.1...v0.8.0
[0.7.1]: https://github.com/probe-rs/probe-rs/compare/v0.7.0...v0.7.1
[0.7.0]: https://github.com/probe-rs/probe-rs/compare/v0.6.2...v0.7.0
[0.6.2]: https://github.com/probe-rs/probe-rs/compare/v0.6.1...v0.6.2
[0.6.1]: https://github.com/probe-rs/probe-rs/compare/v0.6.0...v0.6.1
[0.6.0]: https://github.com/probe-rs/probe-rs/compare/v0.5.1...v0.6.0
[0.5.1]: https://github.com/probe-rs/probe-rs/compare/v0.5.0...v0.5.1
[0.5.0]: https://github.com/probe-rs/probe-rs/compare/v0.4.0...v0.5.0
[0.4.0]: https://github.com/probe-rs/probe-rs/compare/v0.3.0...v0.4.0
[0.3.0]: https://github.com/probe-rs/probe-rs/compare/v0.2.0...v0.3.0
[0.2.0]: https://github.com/probe-rs/probe-rs/releases/tag/v0.2.0<|MERGE_RESOLUTION|>--- conflicted
+++ resolved
@@ -5,13 +5,11 @@
 
 ## [Unreleased]
 
-<<<<<<< HEAD
 - Added STM32С0 target (STM32С011 and STM32С031). (#1403)
-=======
+
 ### Fixed
 
 - stlink: fix retries on DP/AP WAIT errors. (#1406)
->>>>>>> 51b177bf
 
 ## [0.14.1]
 
